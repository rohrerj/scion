// Copyright 2022 ETH Zurich
//
// Licensed under the Apache License, Version 2.0 (the "License");
// you may not use this file except in compliance with the License.
// You may obtain a copy of the License at
//
//   http://www.apache.org/licenses/LICENSE-2.0
//
// Unless required by applicable law or agreed to in writing, software
// distributed under the License is distributed on an "AS IS" BASIS,
// WITHOUT WARRANTIES OR CONDITIONS OF ANY KIND, either express or implied.
// See the License for the specific language governing permissions and
// limitations under the License.

package processing

import (
	"context"
	"math/rand"
	"net"
	"syscall"
	"time"

	"golang.org/x/net/ipv4"
	"golang.org/x/sync/errgroup"
	"google.golang.org/grpc"

	"github.com/scionproto/scion/go/coligate/storage"
	libaddr "github.com/scionproto/scion/go/lib/addr"
	"github.com/scionproto/scion/go/lib/log"
	libmetrics "github.com/scionproto/scion/go/lib/metrics"
	"github.com/scionproto/scion/go/lib/serrors"
	"github.com/scionproto/scion/go/lib/topology"
	"github.com/scionproto/scion/go/lib/util"
	"github.com/scionproto/scion/go/pkg/app"
	common "github.com/scionproto/scion/go/pkg/coligate"
	"github.com/scionproto/scion/go/pkg/coligate/config"
	cggrpc "github.com/scionproto/scion/go/pkg/coligate/grpc"
	libgrpc "github.com/scionproto/scion/go/pkg/grpc"
	copb "github.com/scionproto/scion/go/pkg/proto/colibri"
	cgpb "github.com/scionproto/scion/go/pkg/proto/coligate"
)

type Processor struct {
	localIA                 libaddr.IA
	dataChannels            []chan *dataPacket
	controlUpdateChannels   []chan *storage.UpdateTask
	controlDeletionChannels []chan *storage.DeletionTask
	cleanupChannel          chan *storage.UpdateTask
	packetForwardChannels   map[uint16]packetForwarderContainer
	saltHasher              common.SaltHasher
	exit                    bool
	metrics                 *ColigateMetrics
	numWorkers              int
}

// BufSize is the maximum size of a datapacket including all the headers.
const bufSize int = 9000

// NumOfMessages is the maximum number of messages that are read as a batch from the socket.
const numOfMessages int = 32

func (c *Processor) shutdown() {
	if c.exit {
		return
	}
	c.exit = true
	c.cleanupChannel <- nil
	for i := 0; i < len(c.dataChannels); i++ {
		c.dataChannels[i] <- nil
	}
	for i := 0; i < len(c.controlUpdateChannels); i++ {
		c.controlUpdateChannels[i] <- nil
	}
	for i := 0; i < len(c.controlDeletionChannels); i++ {
		c.controlDeletionChannels[i] <- nil
	}
	for _, v := range c.packetForwardChannels {
		for _, c := range v.ForwardTasks {
			c <- nil
		}
	}
}

// Init initializes the colibri gateway. Configures the channels, goroutines,
// and the control plane and the data plane.
func Init(ctx context.Context, cfg *config.Config, cleanup *app.Cleanup,
	g *errgroup.Group, topo *topology.Loader, metrics *common.Metrics) error {
	coligateInfo, err := topo.ColibriGateway(cfg.General.ID)
	if err != nil {
		return err
	}

	coligateConfig := &cfg.Coligate
	coligateMetrics := initializeMetrics(metrics)
	forwardChannels := make(map[uint16]packetForwarderContainer)
	for ifid, info := range topo.InterfaceInfoMap() {
		found := false
		// We skip all interface ids that are not used by this instance of Colibri Gateway
		for _, eggr := range coligateInfo.Egresses {
			if eggr == uint32(ifid) {
				found = true
				break
			}
		}
		if !found {
			continue
		}
		// If a configuration for that interface exists use it otherwise use default values
		found = false
		var forwarderConfig config.ForwarderConfig
		for _, fw := range coligateConfig.Forwarder {
			if uint32(fw.InterfaceId) == uint32(ifid) {
				found = true
				forwarderConfig = fw
				break
			}
		}
		if !found {
			forwarderConfig = config.ForwarderConfig{
				InterfaceId: int(ifid),
				BatchSize:   16,
				Count:       1,
			}
		}

		chs := make([]chan []byte, forwarderConfig.Count)
		for i := 0; i < forwarderConfig.Count; i++ {
			chs[i] = make(chan []byte, forwarderConfig.BatchSize)
			pf := NewPacketForwarder(info.InternalAddr, forwarderConfig.BatchSize, chs[i], coligateMetrics)
			func(pf *packetForwarder) {
				g.Go(func() error {
					defer log.HandlePanic()
					log.Debug("Started Packet forwarder", "addr", pf.addr.String())
					return pf.Start()
				})
			}(pf)
		}
		forwardChannels[uint16(ifid)] = packetForwarderContainer{
			Length:       uint32(forwarderConfig.Count),
			ForwardTasks: chs,
		}
	}

	grpcAddr, err := net.ResolveTCPAddr("tcp", cfg.Coligate.ColigateGRPCAddr)
	if err != nil {
		return err
	}

	colibriServiceAddresses := topo.ColibriServiceAddresses()
	if len(colibriServiceAddresses) < 1 {
		return serrors.New("No instance of colibri service found in local AS.")
	}

	localAS := topo.IA().AS()

	// Loads the salt for load balancing from the config.
	// If the salt is empty a random value will be chosen
	salt := []byte(coligateConfig.Salt)
	if coligateConfig.Salt == "" {
		salt := make([]byte, 16)
		rand.Read(salt)
	}

	p := Processor{
		localIA: topo.IA(),
		// TODO(rohrerj) check cleanupChannel capacity
		cleanupChannel:          make(chan *storage.UpdateTask, 1000),
		dataChannels:            make([]chan *dataPacket, coligateConfig.NumWorkers),
		controlUpdateChannels:   make([]chan *storage.UpdateTask, coligateConfig.NumWorkers),
		controlDeletionChannels: make([]chan *storage.DeletionTask, coligateConfig.NumWorkers),
		saltHasher:              common.NewFnv1aHasher(salt),
		metrics:                 coligateMetrics,
		numWorkers:              coligateConfig.NumWorkers,
		packetForwardChannels:   forwardChannels,
	}

	cleanup.Add(func() error {
		p.shutdown()
		return nil
	})

	// Creates all the channels and starts the go routines
	for i := 0; i < p.numWorkers; i++ {
		p.dataChannels[i] = make(chan *dataPacket, coligateConfig.MaxQueueSizePerWorker)
		p.controlUpdateChannels[i] = make(chan *storage.UpdateTask,
			coligateConfig.MaxQueueSizePerWorker)
		// TODO(rohrerj) Check control deletion channel size
		p.controlDeletionChannels[i] = make(chan *storage.DeletionTask, 1000)
		func(i int) {
			g.Go(func() error {
				defer log.HandlePanic()
				return p.workerReceiveEntry(coligateConfig,
					uint32(i), uint32(coligateConfig.ColibriGatewayID), localAS,
				)
			})
		}(i)
	}

	g.Go(func() error {
		defer log.HandlePanic()
		p.initCleanupRoutine()
		return nil
	})

	g.Go(func() error {
		defer log.HandlePanic()
		return p.initControlPlane(coligateConfig, cleanup, grpcAddr)
	})

	// We start the data plane as soon as we retrieved the active reservations from colibri service
	if err := p.loadActiveReservationsFromColibriService(ctx, coligateConfig, colibriServiceAddresses[0],
		coligateConfig.COSyncTimeout, cfg.General.ID); err != nil {
		return err
	}
<<<<<<< HEAD
	for i := 0; i < 255; i++ {
		for j := 0; j < 255; j++ {
			resId := [12]byte{0, 0, 0, 0, 0, 0, 0, 0, 0, 0, byte(i), byte(j)}
			res := storage.NewReservation(resId, []storage.HopField{
				{
					IngressId: 0,
					EgressId:  1,
				},
				{
					IngressId: 1,
					EgressId:  2,
				},
				{
					IngressId: 1,
					EgressId:  2,
				},
				{
					IngressId: 1,
					EgressId:  2,
				},
				{
					IngressId: 1,
					EgressId:  2,
				},
				{
					IngressId: 1,
					EgressId:  2,
				},
			})
			index := storage.NewIndex(0, time.Date(2030, 1, 1, 0, 0, 0, 0, time.Local), 50, [][]byte{
				{},
				{},
				{},
				{},
				{},
				{},
			})
			res.Indices = map[uint8]*storage.ReservationIndex{
				0: index,
			}
			task := storage.NewUpdateTask(res, time.Date(2030, 1, 1, 0, 0, 0, 0, time.Local))
			p.controlUpdateChannels[p.getWorkerForResId(resId)] <- task
		}
	}
=======
>>>>>>> 0c5fcf55
	if err := p.initDataPlane(coligateConfig, coligateInfo.Addr, g, cleanup); err != nil {
		return err
	}

	return nil
}

type ColigateMetrics struct {
	LoadActiveReservationsTotal   libmetrics.Counter
	CleanupReservationUpdateTotal libmetrics.Counter
	CleanupReservationUpdateNew   libmetrics.Counter
	CleanupReservationDeleted     libmetrics.Counter
	UpdateSigmasTotal             libmetrics.Counter
	DataPacketInTotal             libmetrics.Counter
	DataPacketInInvalid           libmetrics.Counter
	DataPacketInDropped           libmetrics.Counter
	WorkerPacketInTotal           libmetrics.Counter
	WorkerPacketInInvalid         libmetrics.Counter
	WorkerPacketOutTotal          libmetrics.Counter
	WorkerPacketOutError          libmetrics.Counter
	WorkerReservationUpdateTotal  libmetrics.Counter
}

func initializeMetrics(metrics *common.Metrics) *ColigateMetrics {
	c := &ColigateMetrics{
		LoadActiveReservationsTotal: libmetrics.NewPromCounter(
			metrics.LoadActiveReservationsTotal),
		CleanupReservationUpdateTotal: libmetrics.NewPromCounter(
			metrics.CleanupReservationUpdateTotal),
		CleanupReservationUpdateNew: libmetrics.NewPromCounter(
			metrics.CleanupReservationUpdateNew),
		CleanupReservationDeleted: libmetrics.NewPromCounter(
			metrics.CleanupReservationDeleted),
		UpdateSigmasTotal: libmetrics.NewPromCounter(
			metrics.UpdateSigmasTotal),
		DataPacketInTotal: libmetrics.NewPromCounter(
			metrics.DataPacketInTotal),
		DataPacketInInvalid: libmetrics.NewPromCounter(
			metrics.DataPacketInInvalid),
		DataPacketInDropped: libmetrics.NewPromCounter(
			metrics.DataPacketInDropped),
		WorkerPacketInTotal: libmetrics.NewPromCounter(
			metrics.WorkerPacketInTotal),
		WorkerPacketInInvalid: libmetrics.NewPromCounter(
			metrics.WorkerPacketInInvalid),
		WorkerPacketOutTotal: libmetrics.NewPromCounter(
			metrics.WorkerPacketOutTotal),
		WorkerPacketOutError: libmetrics.NewPromCounter(
			metrics.WorkerPacketOutError),
		WorkerReservationUpdateTotal: libmetrics.NewPromCounter(
			metrics.WorkerReservationUpdateTotal),
	}
	return c
}

// Loads the active EE Reservations from the colibri service
func (p *Processor) loadActiveReservationsFromColibriService(ctx context.Context,
	config *config.ColigateConfig, colibiServiceAddr *net.UDPAddr, timeout int,
	coligateId string) error {

	log.Info("Loading active reservation indices from colibri service")
	var response *copb.ActiveIndicesResponse
	deadline := time.Now().Add(time.Duration(timeout) * time.Second)
	for {
		if time.Now().After(deadline) {
			return serrors.New(
				"Loading active reservation indices from colibri service failed after timeout")
		}
		// TODO(rohrerj) Add security for connection with colibri service.
		grpcconn, err := grpc.Dial(colibiServiceAddr.String(), grpc.WithInsecure())
		if err != nil {
			continue
		}
		copbservice := copb.NewColibriServiceClient(grpcconn)
		response, err = copbservice.ActiveIndices(ctx, &copb.ActiveIndicesRequest{
			ColigateId: coligateId,
		})
		if err != nil {
			continue
		}
		break
	}
	p.metrics.LoadActiveReservationsTotal.Add(float64(len(response.Reservations)))
	for _, respReservation := range response.Reservations {
		highestValidity := time.Unix(0, 0)
		newId := [12]byte{}
		copy(newId[:], respReservation.Id.Suffix)

		res := storage.NewReservation(newId,
			[]storage.HopField{
				{
					EgressId: uint16(respReservation.Egress),
				},
			})
		for _, respResIndex := range respReservation.Indices {
			resIndex := storage.NewIndex(uint8(respResIndex.Index),
				util.SecsToTime(respResIndex.ExpirationTime),
				uint8(respResIndex.AllocBw), respResIndex.Sigmas)

			res.Indices[resIndex.Index] = resIndex
			if resIndex.Validity.Sub(highestValidity) > 0 {
				highestValidity = resIndex.Validity
			}
		}
		task := storage.NewUpdateTask(res, highestValidity)

		// Registers the reservation for deletion once it expires
		p.cleanupChannel <- task

		p.controlUpdateChannels[p.getWorkerForResId(task.Reservation.Id)] <- task
	}
	log.Info("Successfully loaded active reservation indices from colibri service")
	return nil
}

func (p *Processor) getWorkerForResId(resId [12]byte) uint32 {
	return p.saltHasher.Hash(resId[:]) % uint32(p.numWorkers)
}

// Initializes the cleanup routine that removes outdated reservations
func (p *Processor) initCleanupRoutine() {
	log.Info("Init cleanup routine")

	reservationExpirations := make(map[[12]byte]time.Time)

	updateExpirationMapping := (func(task *storage.UpdateTask) {
		p.metrics.CleanupReservationUpdateTotal.Add(1)
		res, exists := reservationExpirations[task.Reservation.Id]
		if !exists || task.HighestValidity.After(res) {
			p.metrics.CleanupReservationUpdateNew.Add(1)
			reservationExpirations[task.Reservation.Id] = task.HighestValidity
		}
	})
	t := time.NewTicker(1 * time.Second)
	defer t.Stop()

	for !p.exit {
		select {
		case task := <-p.cleanupChannel:
			if task == nil {
				return
			}
			updateExpirationMapping(task)
		case now := <-t.C:
			updateTime := false
			for resId, val := range reservationExpirations {
			out:
				for {
					select {
					case task := <-p.cleanupChannel:
						if task == nil {
							return
						}
						updateExpirationMapping(task)
						if task.Reservation.Id == resId {
							// Updated current value in case it got changed
							val = reservationExpirations[resId]
						}
						updateTime = true
					default:
						if updateTime {
							now = time.Now()
							updateTime = false
						}
						break out
					}
				}
				if val.Before(now) {
					p.metrics.CleanupReservationDeleted.Add(1)

					workerId := p.getWorkerForResId(resId)
					p.controlDeletionChannels[workerId] <- storage.NewDeletionTask(resId)
					delete(reservationExpirations, resId)
				}
			}
		}
	}
}

// The function to initialize the control plane of the colibri gateway.
func (p *Processor) initControlPlane(config *config.ColigateConfig, cleanup *app.Cleanup,
	serverAddr *net.TCPAddr) error {

	log.Info("Init control plane", "addr", serverAddr)
	lis, err := net.ListenTCP("tcp", serverAddr)
	if err != nil {
		return err
	}

	s := grpc.NewServer(libgrpc.UnaryServerInterceptor())
	coligate := &cggrpc.Coligate{
		LocalIA:                      p.localIA,
		ReservationChannels:          p.controlUpdateChannels,
		CleanupChannel:               p.cleanupChannel,
		UpdateSigmasTotalPromCounter: p.metrics.UpdateSigmasTotal,
		FindWorker:                   p.getWorkerForResId,
	}
	cgpb.RegisterColibriGatewayServiceServer(s, coligate)
	cleanup.Add(func() error { s.GracefulStop(); return nil })

	return s.Serve(lis)
}

// The function to initialize the data plane of the colibri gateway.
func (p *Processor) initDataPlane(config *config.ColigateConfig, gatewayAddr *net.UDPAddr,
	g *errgroup.Group, cleanup *app.Cleanup) error {

	log.Info("Init data plane")
	udpConn, err := net.ListenUDP("udp", gatewayAddr)
	if err != nil {
		return err
	}
	cleanup.Add(func() error { udpConn.Close(); return nil })
	msgs := make([]ipv4.Message, numOfMessages)
	for i := 0; i < numOfMessages; i++ {
		msgs[i].Buffers = [][]byte{make([]byte, bufSize)}
	}

	var ipv4Conn *ipv4.PacketConn = ipv4.NewPacketConn(udpConn)
	recvChannel := make(chan []byte, 256)
	g.Go(func() error {
		defer log.HandlePanic()
		dataPacketInInvalidPromCounter := p.metrics.DataPacketInInvalid
		dataPacketInDroppedPromCounter := p.metrics.DataPacketInDropped
		for !p.exit {
			task := <-recvChannel
			if task == nil {
				return nil
			}
			d, err := Parse2(task)
			if err != nil {
				log.Debug("error while parsing headers", "err", err)
				dataPacketInInvalidPromCounter.Add(1)
				continue
			}
			if int(d.scionLayer.PayloadLen) != len(d.scionLayer.Payload) ||
				d.scionLayer.PayloadLen != d.colibriPath.InfoField.OrigPayLen {
				// Packet too large or inconsistent payload size.
				dataPacketInInvalidPromCounter.Add(1)
				continue
			}
			d.pktArrivalTime = time.Now()

			select {
			case p.dataChannels[p.getWorkerForResId(d.id)] <- d:
			default:
				dataPacketInDroppedPromCounter.Add(1)
				continue // Packet dropped
			}

		}
		return nil
	})

	g.Go(func() error {
		defer log.HandlePanic()
		defer func() {
			recvChannel <- nil
		}()
		dataPacketInTotalPromCounter := p.metrics.DataPacketInTotal
		dataPacketInDroppedPromCounter := p.metrics.DataPacketInDropped
		for !p.exit {
			numPkts, err := ipv4Conn.ReadBatch(msgs, syscall.MSG_WAITFORONE)
			if err != nil {
				log.Debug("error while reading from network", "err", err)
				continue
			}
			if numPkts == 0 {
				continue
			}
			dataPacketInTotalPromCounter.Add(float64(numPkts))
			for _, pkt := range msgs[:numPkts] {
				rawPacket := make([]byte, pkt.N)
				copy(rawPacket, pkt.Buffers[0][:pkt.N])
				select {
				case recvChannel <- rawPacket:
				default:
					dataPacketInDroppedPromCounter.Add(1)
				}
			}

		}
		return nil
	})
	return nil
}

// Configures a goroutine to listen for the data plane channel and control plane reservation updates
func (p *Processor) workerReceiveEntry(config *config.ColigateConfig, workerId uint32,
	gatewayId uint32, localAS libaddr.AS) error {

	log.Info("Init worker", "workerId", workerId)
	worker := NewWorker(config, workerId, gatewayId, localAS, p.packetForwardChannels, p.metrics)
	workerPacketInTotalPromCounter := p.metrics.WorkerPacketInTotal
	workerPacketInInvalidPromCounter := p.metrics.WorkerPacketInInvalid
	workerReservationUpdateTotalPromCounter := p.metrics.WorkerReservationUpdateTotal

	ch := p.dataChannels[workerId]
	chres := p.controlUpdateChannels[workerId]
	chresD := p.controlDeletionChannels[workerId]
	for !p.exit {
		// Check whether new reservation indices have to be processed.
		// This has priority above the data plane packets.
		select {
		case task := <-chres:
			if task == nil {
				return nil
			}
			workerReservationUpdateTotalPromCounter.Add(1)
			task.Execute(worker.Storage)
			continue
		default:
		}

		select {
		case d := <-ch: // Data plane packet received
			if d == nil { // If d is nil it is meant to be a exit sequence
				return nil
			}
			workerPacketInTotalPromCounter.Add(1)
			if err := worker.process(d); err != nil {
				log.Debug("Worker received error while processing.", "workerId", workerId,
					"error", err.Error())
				workerPacketInInvalidPromCounter.Add(1)
				continue
			}
		case task := <-chres:
			if task == nil {
				return nil
			}
			workerReservationUpdateTotalPromCounter.Add(1)
			task.Execute(worker.Storage)
		case task := <-chresD: // Reservation deletion received.
			if task == nil {
				return nil
			}
			workerReservationUpdateTotalPromCounter.Add(1)
			task.Execute(worker.Storage)
		}

	}
	return nil
}<|MERGE_RESOLUTION|>--- conflicted
+++ resolved
@@ -213,7 +213,6 @@
 		coligateConfig.COSyncTimeout, cfg.General.ID); err != nil {
 		return err
 	}
-<<<<<<< HEAD
 	for i := 0; i < 255; i++ {
 		for j := 0; j < 255; j++ {
 			resId := [12]byte{0, 0, 0, 0, 0, 0, 0, 0, 0, 0, byte(i), byte(j)}
@@ -258,8 +257,6 @@
 			p.controlUpdateChannels[p.getWorkerForResId(resId)] <- task
 		}
 	}
-=======
->>>>>>> 0c5fcf55
 	if err := p.initDataPlane(coligateConfig, coligateInfo.Addr, g, cleanup); err != nil {
 		return err
 	}
