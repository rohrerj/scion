--- conflicted
+++ resolved
@@ -59,7 +59,6 @@
 		DataPacketInInvalid: promauto.NewCounterVec(
 			prometheus.CounterOpts{
 				Name: "coligate_data_packet_in_invalid",
-<<<<<<< HEAD
 				Help: "Total number of data packets received by the colibri gateway " +
 					"whose headers cannot be parsed correctly.",
 			},
@@ -70,18 +69,6 @@
 				Name: "coligate_data_packet_in_dropped",
 				Help: "Total number of data packets received by the colibri gateway " +
 					"that were dropped because of busy workers.",
-=======
-				Help: "Total number of data packets received by the colibri gateway" +
-					" whose headers cannot be parsed correctly.",
->>>>>>> 3ff8d563
-			},
-			[]string{},
-		),
-		DataPacketInDropped: promauto.NewCounterVec(
-			prometheus.CounterOpts{
-				Name: "coligate_data_packet_in_dropped",
-				Help: "Total number of data packets received by the colibri gateway" +
-					" that were dropped because the workers were not ready to process",
 			},
 			[]string{},
 		),
@@ -137,13 +124,8 @@
 		CleanupReservationUpdateNew: promauto.NewCounterVec(
 			prometheus.CounterOpts{
 				Name: "coligate_cleanup_reservation_update_new",
-<<<<<<< HEAD
 				Help: "Total number of reservation updates registered in the cleanup " +
 					"routine that extend the validity of a reservation.",
-=======
-				Help: "Total number of reservation updates registered in the cleanup" +
-					" routine that extend the validity of a reservation.",
->>>>>>> 3ff8d563
 			},
 			[]string{},
 		),
