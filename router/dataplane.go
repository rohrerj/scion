--- conflicted
+++ resolved
@@ -118,28 +118,6 @@
 }
 
 var (
-<<<<<<< HEAD
-	alreadySet                    = errors.New("already set")
-	invalidSrcIA                  = errors.New("invalid source ISD-AS")
-	invalidDstIA                  = errors.New("invalid destination ISD-AS")
-	invalidSrcAddrForTransit      = errors.New("invalid source address for transit pkt")
-	cannotRoute                   = errors.New("cannot route, dropping pkt")
-	emptyValue                    = errors.New("empty value")
-	malformedPath                 = errors.New("malformed path content")
-	modifyExisting                = errors.New("modifying a running dataplane is not allowed")
-	noSVCBackend                  = errors.New("cannot find internal IP for the SVC")
-	unsupportedPathType           = errors.New("unsupported path type")
-	unsupportedPathTypeNextHeader = errors.New("unsupported combination")
-	noBFDSessionFound             = errors.New("no BFD sessions was found")
-	noBFDSessionConfigured        = errors.New("no BFD sessions have been configured")
-	errBFDDisabled                = errors.New("BFD is disabled")
-	bfdSessionDown                = errors.New("bfd session down")
-	expiredHop                    = errors.New("expired hop")
-	ingressInterfaceInvalid       = errors.New("ingress interface invalid")
-	macVerificationFailed         = errors.New("MAC verification failed")
-	badPacketSize                 = errors.New("bad packet size")
-	slowPathRequired              = errors.New("slow-path required")
-=======
 	alreadySet                    = serrors.New("already set")
 	invalidSrcIA                  = serrors.New("invalid source ISD-AS")
 	invalidDstIA                  = serrors.New("invalid destination ISD-AS")
@@ -159,7 +137,12 @@
 	errPeeringNonemptySeg2        = serrors.New("non-zero-length segment[2] in peering path")
 	errShortPacket                = serrors.New("Packet is too short")
 	errBFDSessionDown             = serrors.New("bfd session down")
->>>>>>> c5043518
+	expiredHop                    = errors.New("expired hop")
+	ingressInterfaceInvalid       = errors.New("ingress interface invalid")
+	macVerificationFailed         = errors.New("MAC verification failed")
+	badPacketSize                 = errors.New("bad packet size")
+	slowPathRequired              = errors.New("slow-path required")
+
 	// zeroBuffer will be used to reset the Authenticator option in the
 	// scionPacketProcessor.OptAuth
 	zeroBuffer = make([]byte, 16)
@@ -798,9 +781,12 @@
 		d:              d,
 		buffer:         gopacket.NewSerializeBuffer(),
 		macInputBuffer: make([]byte, spao.MACBufferSize),
-		drkeyProvider:  &fakeProvider{},
-		optAuth:        slayers.PacketAuthOption{EndToEndOption: new(slayers.EndToEndOption)},
-		validAuthBuf:   make([]byte, 16),
+		drkeyProvider: &drkeyutil.FakeProvider{
+			EpochDuration:    drkeyutil.LoadEpochDuration(),
+			AcceptanceWindow: drkeyutil.LoadAcceptanceWindow(),
+		},
+		optAuth:      slayers.PacketAuthOption{EndToEndOption: new(slayers.EndToEndOption)},
+		validAuthBuf: make([]byte, 16),
 	}
 	p.scionLayer.RecyclePaths()
 	return p
@@ -830,6 +816,8 @@
 
 	// DRKey key derivation for SCMP authentication
 	drkeyProvider drkeyProvider
+
+	peering bool
 }
 
 func (p *slowPathPacketProcessor) reset() {
@@ -839,6 +827,7 @@
 	p.path = nil
 	p.hbhLayer = slayers.HopByHopExtnSkipper{}
 	p.e2eLayer = slayers.EndToEndExtnSkipper{}
+	p.peering = false
 }
 
 func (p *slowPathPacketProcessor) processPacket(pkt slowPacket) (processResult, error) {
@@ -873,6 +862,9 @@
 		//unsupported path type
 		return processResult{}, serrors.New("Path type not supported for slow-path",
 			"type", pathType)
+	}
+	if err = p.determinePeer(); err != nil {
+		return processResult{}, err
 	}
 	switch pkt.slowPathRequest.typ {
 	case slowPathSCMP: //SCMP
@@ -1000,29 +992,10 @@
 
 func newPacketProcessor(d *DataPlane) *scionPacketProcessor {
 	p := &scionPacketProcessor{
-<<<<<<< HEAD
 		d:              d,
 		buffer:         gopacket.NewSerializeBuffer(),
 		mac:            d.macFactory(),
 		macInputBuffer: make([]byte, max(path.MACBufferSize, libepic.MACBufferSize)),
-=======
-		d:      d,
-		buffer: gopacket.NewSerializeBuffer(),
-		mac:    d.macFactory(),
-		macBuffers: macBuffers{
-			scionInput: make([]byte, path.MACBufferSize),
-			epicInput:  make([]byte, libepic.MACBufferSize),
-			drkeyInput: make([]byte, spao.MACBufferSize),
-		},
-		// TODO(JordiSubira): Replace this with a useful implementation.
-
-		drkeyProvider: &drkeyutil.FakeProvider{
-			EpochDuration:    drkeyutil.LoadEpochDuration(),
-			AcceptanceWindow: drkeyutil.LoadAcceptanceWindow(),
-		},
-		optAuth:      slayers.PacketAuthOption{EndToEndOption: new(slayers.EndToEndOption)},
-		validAuthBuf: make([]byte, 16),
->>>>>>> c5043518
 	}
 	p.scionLayer.RecyclePaths()
 	return p
@@ -1309,30 +1282,45 @@
 	return processResult{}, nil
 }
 
-func (p *scionPacketProcessor) determinePeer() (processResult, error) {
-	if !p.infoField.Peer {
-		return processResult{}, nil
-	}
-
-	if p.path.PathMeta.SegLen[0] == 0 {
-		return processResult{}, errPeeringEmptySeg0
-	}
-	if p.path.PathMeta.SegLen[1] == 0 {
-		return processResult{}, errPeeringEmptySeg1
-
-	}
-	if p.path.PathMeta.SegLen[2] != 0 {
-		return processResult{}, errPeeringNonemptySeg2
+func determinePeer(path *scion.Raw) (bool, error) {
+	infoField, err := path.GetCurrentInfoField()
+	if err != nil {
+		return false, err
+	}
+	if !infoField.Peer {
+		return false, nil
+	}
+
+	if path.PathMeta.SegLen[0] == 0 {
+		return false, errPeeringEmptySeg0
+	}
+	if path.PathMeta.SegLen[1] == 0 {
+		return false, errPeeringEmptySeg1
+
+	}
+	if path.PathMeta.SegLen[2] != 0 {
+		return false, errPeeringNonemptySeg2
 	}
 
 	// The peer hop fields are the last hop field on the first path
 	// segment (at SegLen[0] - 1) and the first hop field of the second
 	// path segment (at SegLen[0]). The below check applies only
 	// because we already know this is a well-formed peering path.
-	currHF := p.path.PathMeta.CurrHF
-	segLen := p.path.PathMeta.SegLen[0]
-	p.peering = currHF == segLen-1 || currHF == segLen
-	return processResult{}, nil
+	currHF := path.PathMeta.CurrHF
+	segLen := path.PathMeta.SegLen[0]
+	return currHF == segLen-1 || currHF == segLen, nil
+}
+
+func (p *scionPacketProcessor) determinePeer() (processResult, error) {
+	peer, err := determinePeer(p.path)
+	p.peering = peer
+	return processResult{}, err
+}
+
+func (p *slowPathPacketProcessor) determinePeer() error {
+	peer, err := determinePeer(p.path)
+	p.peering = peer
+	return err
 }
 
 func (p *scionPacketProcessor) validateHopExpiry() (processResult, error) {
@@ -1544,7 +1532,6 @@
 func (p *scionPacketProcessor) verifyCurrentMAC() (processResult, error) {
 	fullMac := path.FullMAC(p.mac, p.infoField, p.hopField, p.macInputBuffer[:path.MACBufferSize])
 	if subtle.ConstantTimeCompare(p.hopField.Mac[:path.MacLen], fullMac[:path.MacLen]) == 0 {
-<<<<<<< HEAD
 		log.Debug("SCMP: MAC verification failed", "expected", fmt.Sprintf(
 			"%x", fullMac[:path.MacLen]),
 			"actual", fmt.Sprintf("%x", p.hopField.Mac[:path.MacLen]),
@@ -1558,21 +1545,6 @@
 			cause:    macVerificationFailed,
 		}
 		return processResult{SlowPathRequest: slowPathRequest}, slowPathRequired
-=======
-		return p.packSCMP(
-			slayers.SCMPTypeParameterProblem,
-			slayers.SCMPCodeInvalidHopFieldMAC,
-			&slayers.SCMPParameterProblem{Pointer: p.currentHopPointer()},
-			serrors.New("MAC verification failed",
-				"expected", fmt.Sprintf("%x", fullMac[:path.MacLen]),
-				"actual", fmt.Sprintf("%x", p.hopField.Mac[:path.MacLen]),
-				"cons_dir", p.infoField.ConsDir,
-				"if_id", p.ingressID,
-				"curr_inf", p.path.PathMeta.CurrINF,
-				"curr_hf", p.path.PathMeta.CurrHF,
-				"seg_id", p.infoField.SegID),
-		)
->>>>>>> c5043518
 	}
 	// Add the full MAC to the SCION packet processor,
 	// such that EPIC does not need to recalculate it.
@@ -1675,7 +1647,7 @@
 					ia:        p.d.localIA,
 					ingressId: p.ingressID,
 					egressId:  egressID,
-					cause:     bfdSessionDown,
+					cause:     errBFDSessionDown,
 				}
 			} else {
 				s = slowPathRequest{
@@ -1683,15 +1655,11 @@
 					code:        0,
 					ia:          p.d.localIA,
 					interfaceId: egressID,
-					cause:       bfdSessionDown,
+					cause:       errBFDSessionDown,
 				}
 			}
-<<<<<<< HEAD
 			return processResult{SlowPathRequest: s}, slowPathRequired
 
-=======
-			return p.packSCMP(typ, 0, scmpP, errBFDSessionDown)
->>>>>>> c5043518
 		}
 	}
 	return processResult{}, nil
@@ -2286,11 +2254,7 @@
 	return p.buffer.Bytes(), nil
 }
 
-<<<<<<< HEAD
-func (p *slowPathPacketProcessor) resetSPAOMetadata(now time.Time) error {
-=======
-func (p *scionPacketProcessor) resetSPAOMetadata(key drkey.ASHostKey, now time.Time) error {
->>>>>>> c5043518
+func (p *slowPathPacketProcessor) resetSPAOMetadata(key drkey.ASHostKey, now time.Time) error {
 	// For creating SCMP responses we use sender side.
 	dir := slayers.PacketAuthSenderSide
 	drkeyType := slayers.PacketAuthASHost
@@ -2313,11 +2277,7 @@
 	})
 }
 
-<<<<<<< HEAD
-func (p *slowPathPacketProcessor) hasValidAuth() bool {
-=======
-func (p *scionPacketProcessor) hasValidAuth(t time.Time) bool {
->>>>>>> c5043518
+func (p *slowPathPacketProcessor) hasValidAuth(t time.Time) bool {
 	// Check if e2eLayer was parsed for this packet
 	if !p.lastLayer.CanDecode().Contains(slayers.LayerTypeEndToEndExtn) {
 		return false
